"""Leaf query mechanism."""

import logging
from typing import Any, Dict, List, Optional, cast

from llama_index.bridge.langchain import print_text

from llama_index.indices.base_retriever import BaseRetriever
from llama_index.indices.query.schema import QueryBundle
from llama_index.indices.response import get_response_builder
from llama_index.indices.tree.base import TreeIndex
from llama_index.indices.tree.utils import get_numbered_text_from_nodes
from llama_index.indices.utils import (
    extract_numbers_given_response,
    get_sorted_node_list,
)
from llama_index.prompts.default_prompt_selectors import DEFAULT_REFINE_PROMPT_SEL
from llama_index.prompts.default_prompts import (
    DEFAULT_QUERY_PROMPT,
    DEFAULT_QUERY_PROMPT_MULTIPLE,
    DEFAULT_TEXT_QA_PROMPT,
)
from llama_index.prompts.prompts import (
    QuestionAnswerPrompt,
    RefinePrompt,
    TreeSelectMultiplePrompt,
    TreeSelectPrompt,
)
from llama_index.response.schema import Response
<<<<<<< HEAD
=======
from llama_index.schema import BaseNode, NodeWithScore, MetadataMode
from llama_index.token_counter.token_counter import llm_token_counter
>>>>>>> d9bdd8c5
from llama_index.utils import truncate_text

logger = logging.getLogger(__name__)


def get_text_from_node(
    node: BaseNode,
    level: Optional[int] = None,
    verbose: bool = False,
) -> str:
    """Get text from node."""
    level_str = "" if level is None else f"[Level {level}]"
    fmt_text_chunk = truncate_text(node.get_content(metadata_mode=MetadataMode.LLM), 50)
    logger.debug(f">{level_str} Searching in chunk: {fmt_text_chunk}")

    response_txt = node.get_content(metadata_mode=MetadataMode.LLM)
    fmt_response = truncate_text(response_txt, 200)
    if verbose:
        print_text(f">{level_str} Got node text: {fmt_response}\n", color="blue")
    return response_txt


class TreeSelectLeafRetriever(BaseRetriever):
    """Tree select leaf retriever.

    This class traverses the index graph and searches for a leaf node that can best
    answer the query.

    Args:
        query_template (Optional[TreeSelectPrompt]): Tree Select Query Prompt
            (see :ref:`Prompt-Templates`).
        query_template_multiple (Optional[TreeSelectMultiplePrompt]): Tree Select
            Query Prompt (Multiple)
            (see :ref:`Prompt-Templates`).
        child_branch_factor (int): Number of child nodes to consider at each level.
            If child_branch_factor is 1, then the query will only choose one child node
            to traverse for any given parent node.
            If child_branch_factor is 2, then the query will choose two child nodes.

    """

    def __init__(
        self,
        index: TreeIndex,
        query_template: Optional[TreeSelectPrompt] = None,
        text_qa_template: Optional[QuestionAnswerPrompt] = None,
        refine_template: Optional[RefinePrompt] = None,
        query_template_multiple: Optional[TreeSelectMultiplePrompt] = None,
        child_branch_factor: int = 1,
        verbose: bool = False,
        **kwargs: Any,
    ):
        self._index = index
        self._index_struct = index.index_struct
        self._docstore = index.docstore
        self._service_context = index.service_context

        self._text_qa_template = text_qa_template or DEFAULT_TEXT_QA_PROMPT
        self._refine_template = refine_template or DEFAULT_REFINE_PROMPT_SEL
        self.query_template = query_template or DEFAULT_QUERY_PROMPT
        self.query_template_multiple = (
            query_template_multiple or DEFAULT_QUERY_PROMPT_MULTIPLE
        )
        self.child_branch_factor = child_branch_factor
        self._verbose = verbose

    def _query_with_selected_node(
        self,
        selected_node: BaseNode,
        query_bundle: QueryBundle,
        prev_response: Optional[str] = None,
        level: int = 0,
    ) -> str:
        """Get response for selected node.

        If not leaf node, it will recursively call _query on the child nodes.
        If prev_response is provided, we will update prev_response with the answer.

        """
        query_str = query_bundle.query_str

        if len(self._index_struct.get_children(selected_node)) == 0:
            response_builder = get_response_builder(
                self._service_context,
                self._text_qa_template,
                self._refine_template,
            )
            # use response builder to get answer from node
            node_text = get_text_from_node(selected_node, level=level)
            cur_response = response_builder.get_response(
                query_str, [node_text], prev_response=prev_response
            )
            cur_response = cast(str, cur_response)
            logger.debug(f">[Level {level}] Current answer response: {cur_response} ")
        else:
            cur_response = self._query_level(
                self._index_struct.get_children(selected_node),
                query_bundle,
                level=level + 1,
            )

        if prev_response is None:
            return cur_response
        else:
<<<<<<< HEAD
            context_msg = selected_node.get_text()
            cur_response = self._service_context.llm_predictor.predict(
=======
            context_msg = selected_node.get_content(metadata_mode=MetadataMode.LLM)
            (
                cur_response,
                formatted_refine_prompt,
            ) = self._service_context.llm_predictor.predict(
>>>>>>> d9bdd8c5
                self._refine_template,
                query_str=query_str,
                existing_answer=prev_response,
                context_msg=context_msg,
            )

            logger.debug(f">[Level {level}] Current refined response: {cur_response} ")
            return cur_response

    def _query_level(
        self,
        cur_node_ids: Dict[int, str],
        query_bundle: QueryBundle,
        level: int = 0,
    ) -> str:
        """Answer a query recursively."""
        query_str = query_bundle.query_str
        cur_nodes = {
            index: self._docstore.get_node(node_id)
            for index, node_id in cur_node_ids.items()
        }
        cur_node_list = get_sorted_node_list(cur_nodes)

        if len(cur_node_list) == 1:
            logger.debug(f">[Level {level}] Only one node left. Querying node.")
            return self._query_with_selected_node(
                cur_node_list[0], query_bundle, level=level
            )
        elif self.child_branch_factor == 1:
            query_template = self.query_template.partial_format(
                num_chunks=len(cur_node_list), query_str=query_str
            )
            text_splitter = (
                self._service_context.prompt_helper.get_text_splitter_given_prompt(
                    prompt=query_template,
                    num_chunks=len(cur_node_list),
                )
            )
            numbered_node_text = get_numbered_text_from_nodes(
                cur_node_list, text_splitter=text_splitter
            )

            response = self._service_context.llm_predictor.predict(
                query_template,
                context_list=numbered_node_text,
            )
        else:
            query_template_multiple = self.query_template_multiple.partial_format(
                num_chunks=len(cur_node_list),
                query_str=query_str,
                branching_factor=self.child_branch_factor,
            )

            text_splitter = (
                self._service_context.prompt_helper.get_text_splitter_given_prompt(
                    prompt=query_template_multiple,
                    num_chunks=len(cur_node_list),
                )
            )
            numbered_node_text = get_numbered_text_from_nodes(
                cur_node_list, text_splitter=text_splitter
            )

            response = self._service_context.llm_predictor.predict(
                query_template_multiple,
                context_list=numbered_node_text,
            )

        debug_str = f">[Level {level}] Current response: {response}"
        logger.debug(debug_str)
        if self._verbose:
            print_text(debug_str, end="\n")

        numbers = extract_numbers_given_response(response, n=self.child_branch_factor)
        if numbers is None:
            debug_str = (
                f">[Level {level}] Could not retrieve response - no numbers present"
            )
            logger.debug(debug_str)
            if self._verbose:
                print_text(debug_str, end="\n")
            # just join text from current nodes as response
            return response
        result_response = None
        for number_str in numbers:
            number = int(number_str)
            if number > len(cur_node_list):
                logger.debug(
                    f">[Level {level}] Invalid response: {response} - "
                    f"number {number} out of range"
                )
                return response

            # number is 1-indexed, so subtract 1
            selected_node = cur_node_list[number - 1]

            info_str = (
                f">[Level {level}] Selected node: "
                f"[{number}]/[{','.join([str(int(n)) for n in numbers])}]"
            )
            logger.info(info_str)
            if self._verbose:
                print_text(info_str, end="\n")
            debug_str = " ".join(
                selected_node.get_content(metadata_mode=MetadataMode.LLM).splitlines()
            )
            full_debug_str = (
                f">[Level {level}] Node "
                f"[{number}] Summary text: "
                f"{ selected_node.get_content(metadata_mode=MetadataMode.LLM) }"
            )
            logger.debug(full_debug_str)
            if self._verbose:
                print_text(full_debug_str, end="\n")
            result_response = self._query_with_selected_node(
                selected_node,
                query_bundle,
                prev_response=result_response,
                level=level,
            )
        # result_response should not be None
        return cast(str, result_response)

    def _query(self, query_bundle: QueryBundle) -> Response:
        """Answer a query."""
        # NOTE: this overrides the _query method in the base class
        info_str = f"> Starting query: {query_bundle.query_str}"
        logger.info(info_str)
        if self._verbose:
            print_text(info_str, end="\n")
        response_str = self._query_level(
            self._index_struct.root_nodes,
            query_bundle,
            level=0,
        ).strip()
        # TODO: fix source nodes
        return Response(response_str, source_nodes=[])

    def _select_nodes(
        self,
        cur_node_list: List[BaseNode],
        query_bundle: QueryBundle,
        level: int = 0,
    ) -> List[BaseNode]:
        query_str = query_bundle.query_str

        if self.child_branch_factor == 1:
            query_template = self.query_template.partial_format(
                num_chunks=len(cur_node_list), query_str=query_str
            )
            text_splitter = (
                self._service_context.prompt_helper.get_text_splitter_given_prompt(
                    prompt=query_template,
                    num_chunks=len(cur_node_list),
                )
            )
            numbered_node_text = get_numbered_text_from_nodes(
                cur_node_list, text_splitter=text_splitter
            )

            response = self._service_context.llm_predictor.predict(
                query_template,
                context_list=numbered_node_text,
            )
        else:
            query_template_multiple = self.query_template_multiple.partial_format(
                num_chunks=len(cur_node_list),
                query_str=query_str,
                branching_factor=self.child_branch_factor,
            )

            text_splitter = (
                self._service_context.prompt_helper.get_text_splitter_given_prompt(
                    prompt=query_template_multiple,
                    num_chunks=len(cur_node_list),
                )
            )
            numbered_node_text = get_numbered_text_from_nodes(
                cur_node_list, text_splitter=text_splitter
            )

            response = self._service_context.llm_predictor.predict(
                query_template_multiple,
                context_list=numbered_node_text,
            )

        debug_str = f">[Level {level}] Current response: {response}"
        logger.debug(debug_str)
        if self._verbose:
            print_text(debug_str, end="\n")

        numbers = extract_numbers_given_response(response, n=self.child_branch_factor)
        if numbers is None:
            debug_str = (
                f">[Level {level}] Could not retrieve response - no numbers present"
            )
            logger.debug(debug_str)
            if self._verbose:
                print_text(debug_str, end="\n")
            # just join text from current nodes as response
            return []

        selected_nodes = []
        for number_str in numbers:
            number = int(number_str)
            if number > len(cur_node_list):
                logger.debug(
                    f">[Level {level}] Invalid response: {response} - "
                    f"number {number} out of range"
                )
                continue

            # number is 1-indexed, so subtract 1
            selected_node = cur_node_list[number - 1]

            info_str = (
                f">[Level {level}] Selected node: "
                f"[{number}]/[{','.join([str(int(n)) for n in numbers])}]"
            )
            logger.info(info_str)
            if self._verbose:
                print_text(info_str, end="\n")
            debug_str = " ".join(
                selected_node.get_content(metadata_mode=MetadataMode.LLM).splitlines()
            )
            full_debug_str = (
                f">[Level {level}] Node "
                f"[{number}] Summary text: "
                f"{ selected_node.get_content(metadata_mode=MetadataMode.LLM) }"
            )
            logger.debug(full_debug_str)
            if self._verbose:
                print_text(full_debug_str, end="\n")
            selected_nodes.append(selected_node)

        return selected_nodes

    def _retrieve_level(
        self,
        cur_node_ids: Dict[int, str],
        query_bundle: QueryBundle,
        level: int = 0,
    ) -> List[BaseNode]:
        """Answer a query recursively."""
        cur_nodes = {
            index: self._docstore.get_node(node_id)
            for index, node_id in cur_node_ids.items()
        }
        cur_node_list = get_sorted_node_list(cur_nodes)

        if len(cur_node_list) > self.child_branch_factor:
            selected_nodes = self._select_nodes(
                cur_node_list,
                query_bundle,
                level=level,
            )
        else:
            selected_nodes = cur_node_list

        children_nodes = {}
        for node in selected_nodes:
            node_dict = self._index_struct.get_children(node)
            children_nodes.update(node_dict)

        if len(children_nodes) == 0:
            # NOTE: leaf level
            return selected_nodes
        else:
            return self._retrieve_level(children_nodes, query_bundle, level + 1)

    def _retrieve(
        self,
        query_bundle: QueryBundle,
    ) -> List[NodeWithScore]:
        """Get nodes for response."""
        nodes = self._retrieve_level(
            self._index_struct.root_nodes,
            query_bundle,
            level=0,
        )
        return [NodeWithScore(node=node) for node in nodes]<|MERGE_RESOLUTION|>--- conflicted
+++ resolved
@@ -27,11 +27,7 @@
     TreeSelectPrompt,
 )
 from llama_index.response.schema import Response
-<<<<<<< HEAD
-=======
 from llama_index.schema import BaseNode, NodeWithScore, MetadataMode
-from llama_index.token_counter.token_counter import llm_token_counter
->>>>>>> d9bdd8c5
 from llama_index.utils import truncate_text
 
 logger = logging.getLogger(__name__)
@@ -136,16 +132,8 @@
         if prev_response is None:
             return cur_response
         else:
-<<<<<<< HEAD
-            context_msg = selected_node.get_text()
+            context_msg = selected_node.get_content(metadata_mode=MetadataMode.LLM)
             cur_response = self._service_context.llm_predictor.predict(
-=======
-            context_msg = selected_node.get_content(metadata_mode=MetadataMode.LLM)
-            (
-                cur_response,
-                formatted_refine_prompt,
-            ) = self._service_context.llm_predictor.predict(
->>>>>>> d9bdd8c5
                 self._refine_template,
                 query_str=query_str,
                 existing_answer=prev_response,
