--- conflicted
+++ resolved
@@ -39,10 +39,7 @@
     "DeepLakeVectorStore",
     "MyScaleVectorStore",
     "LanceDBVectorStore",
-<<<<<<< HEAD
     "DocArrayInMemoryVectorStore",
     "DocArrayHnswVectorStore",
-=======
     "SupabaseVectorStore",
->>>>>>> d8e9b774
 ]